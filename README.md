--- conflicted
+++ resolved
@@ -17,7 +17,6 @@
 - `autowaybar -m unfocused`: Will hide waybar in the focused monitor only. (*check Warning*)
 
 ### Build
-<<<<<<< HEAD
 In order to build it
 ```bash
 # You can do: 
@@ -26,10 +25,4 @@
 
 # or 
 make run -m [mode]
-```
-=======
-Just run `./build.sh` and go to ./build directory and launch `./autowaybar`.
-
-### Bugs
-This might be a skill issue but I dont know how to prevent waybar from spawning child processes whenever a SIGUSR1/2 signal is made. Any help would be apreciated.
->>>>>>> 24e1c3ad
+```